from traceback import print_tb

<<<<<<< HEAD
from app.api import bp
from app.models import Language, Resource
from flask import jsonify
from sqlalchemy.orm.exc import MultipleResultsFound, NoResultFound

=======
from flask import request
from flask import jsonify
from sqlalchemy.orm.exc import MultipleResultsFound, NoResultFound

from app.api import bp
from app.models import Resource, Language
from app import Config
from app.utils import Paginator

>>>>>>> f252eeb3

# Routes
@bp.route('/resources', methods=['GET'])
def resources():
    return get_resources()


@bp.route('/resources/<int:id>', methods=['GET'])
def resource(id):
    return get_resource(id)


@bp.route('/languages', methods=['GET'])
def languages():
    return get_languages()


# Helpers
def get_resource(id):
    resource = None
    try:
        resource = Resource.query.get(id)

    except MultipleResultsFound as e:
        print_tb(e.__traceback__)
        print(e)

    except NoResultFound as e:
        print_tb(e.__traceback__)
        print(e)

    finally:
        if resource:
            return jsonify(resource.serialize)
        else:
            return jsonify({})


def get_resources():
    try:
        resource_paginator = Paginator(Config.RESOURCE_PAGINATOR, Resource, request)
        resource_list = [resource.serialize for resource in resource_paginator.items]

    except Exception as e:
        print_tb(e.__traceback__)
        print(e)
        resource_list = []
    finally:
<<<<<<< HEAD
        return jsonify([single_resource.serialize for
                        single_resource in resources])
=======
        return jsonify(resource_list)
>>>>>>> f252eeb3


def get_languages():
    languages = {}

    try:
        language_paginator = Paginator(Config.LANGUAGE_PAGINATOR, Language, request)
        language_list = [language.serialize for language in language_paginator.items]

    except Exception as e:
        print_tb(e.__traceback__)
        print(e)
        language_list = []
    finally:
        return jsonify(language_list)<|MERGE_RESOLUTION|>--- conflicted
+++ resolved
@@ -1,22 +1,15 @@
 from traceback import print_tb
 
-<<<<<<< HEAD
-from app.api import bp
-from app.models import Language, Resource
-from flask import jsonify
-from sqlalchemy.orm.exc import MultipleResultsFound, NoResultFound
-
-=======
 from flask import request
 from flask import jsonify
 from sqlalchemy.orm.exc import MultipleResultsFound, NoResultFound
 
 from app.api import bp
-from app.models import Resource, Language
+from app.models import Language, Resource
 from app import Config
 from app.utils import Paginator
 
->>>>>>> f252eeb3
+
 
 # Routes
 @bp.route('/resources', methods=['GET'])
@@ -65,12 +58,8 @@
         print(e)
         resource_list = []
     finally:
-<<<<<<< HEAD
-        return jsonify([single_resource.serialize for
-                        single_resource in resources])
-=======
         return jsonify(resource_list)
->>>>>>> f252eeb3
+
 
 
 def get_languages():
