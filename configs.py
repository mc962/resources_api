--- conflicted
+++ resolved
@@ -1,18 +1,14 @@
 
-<<<<<<< HEAD
 import os
 import sys
-
-=======
-import sys, os
 from dataclasses import dataclass
 
 @dataclass
 class PaginatorConfig:
     per_page: int = 20
     max_page_size: int = 100
->>>>>>> f252eeb3
 
+      
 def get_sys_exec_root_or_drive():
     path = sys.executable
     while os.path.split(path)[1]:
