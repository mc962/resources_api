import pytest
from tests import conftest
from app.models import Resource, Language, Category
from configs import PaginatorConfig
from app.cli import import_resources


##########################################
## Test Routes
##########################################


def test_create_resource(session_app, function_session, session_db):
    client = session_app.test_client()

    response = create_resource(client)
    assert (response.status_code == 200)
    assert (isinstance(response.json['data'].get('id'), int))
    assert (response.json['data'].get('name') == "Some Name")


def test_update_resource(session_app, function_session, session_db):
    client = session_app.test_client()

    response = create_resource(client)

    id = response.json['data'].get('id')
    assert (isinstance(id, int))

    response = client.put(f"/api/v1/resources/{id}", json={
        "name": "New name"
    })

    assert (response.status_code == 200)
    assert (response.json['data'].get('name') == "New name")



<<<<<<< HEAD
def test_rate_limit(app, session, db):
    client = app.test_client()

    for _ in range(50):
        client.get('api/v1/resources')

    # Response should be a failure on request 51
    response = client.get('api/v1/resources')
    assert(response.status_code == 429)
    assert(type(response.json.get('errors')) is list)
    assert(response.json.get('errors')[0].get('code') == "rate-limit-exceeded")
=======
##########################################
## Persistent data routes
##########################################

>>>>>>> 14c9cfa4

##########################################
## Helpers
##########################################
def create_resource(client):
    return client.post('/api/v1/resources', json={
        "name": "Some Name",
        "url": "http://example.org/",
        "category": "New Category",
        "languages": ["Python", "New Language"],
        "paid": False,
        "notes": "Some notes"
    })<|MERGE_RESOLUTION|>--- conflicted
+++ resolved
@@ -35,8 +35,6 @@
     assert (response.json['data'].get('name') == "New name")
 
 
-
-<<<<<<< HEAD
 def test_rate_limit(app, session, db):
     client = app.test_client()
 
@@ -48,12 +46,7 @@
     assert(response.status_code == 429)
     assert(type(response.json.get('errors')) is list)
     assert(response.json.get('errors')[0].get('code') == "rate-limit-exceeded")
-=======
-##########################################
-## Persistent data routes
-##########################################
 
->>>>>>> 14c9cfa4
 
 ##########################################
 ## Helpers
