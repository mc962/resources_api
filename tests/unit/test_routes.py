--- conflicted
+++ resolved
@@ -756,10 +756,6 @@
     # Test on multiple languages
     result = client.get("/api/v1/search?languages=python&languages=javascript")
     assert (result.status_code == 200)
-<<<<<<< HEAD
-=======
-
->>>>>>> e32f5a0f
 
 
 def test_algolia_exception_error(module_client,
